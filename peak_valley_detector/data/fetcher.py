--- conflicted
+++ resolved
@@ -15,44 +15,22 @@
     def __init__(
         self,
         symbol: str,
-<<<<<<< HEAD
-=======
-        start_date: str,
-        end_date: Optional[str] = None,
->>>>>>> e6db217b
         source: str = "akshare",
         token: Optional[str] = None,
     ):
         """Create data fetcher.
-
         Parameters
         ----------
         symbol: 股票代码，如 "000001"
-<<<<<<< HEAD
-=======
-        start_date: 开始日期，格式 "YYYY-MM-DD"
-        end_date: 结束日期，格式 "YYYY-MM-DD"
->>>>>>> e6db217b
         source: 数据源名称，对应 ``SOURCE_REGISTRY``
         token: 掘金量化接口 token（某些数据源可能需要）
         """
-
         self.symbol = symbol
-<<<<<<< HEAD
-=======
-        self.start_date = start_date
-        self.end_date = end_date
->>>>>>> e6db217b
-
         source_cls: Type[BaseDataSource] | None = SOURCE_REGISTRY.get(source)
         if source_cls is None:
             raise ValueError(f"Unsupported data source: {source}")
 
-<<<<<<< HEAD
         self._source = source_cls(symbol, token=token)
-=======
-        self._source = source_cls(symbol, start_date, end_date=end_date, token=token)
->>>>>>> e6db217b
     
     def get_hist(
         self,
@@ -64,13 +42,9 @@
 
         df = self._source.get_hist(
             period,
-<<<<<<< HEAD
+
             start_date=start_date,
             end_date=end_date,
-=======
-            start_date=start_date or self.start_date,
-            end_date=end_date or self.end_date,
->>>>>>> e6db217b
         )
         return df
     
@@ -99,11 +73,6 @@
         """获取60分钟K线数据."""
 
         return self._source.get_60min(
-<<<<<<< HEAD
             start_date=start_date,
             end_date=end_date,
-=======
-            start_date=start_date or self.start_date,
-            end_date=end_date or self.end_date,
->>>>>>> e6db217b
         )